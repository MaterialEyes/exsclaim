![image](https://drive.google.com/uc?export=view&id=142XkACsDxT9r9VgVg0RUsVvjJhaBqRIs)

Automatic **EX**traction, **S**eparation, and **C**aption-based natural **L**anguage **A**nnotation of **IM**ages from scientific figures 
[[wiki](https://github.com/MaterialEyes/exsclaim/wiki)] [[paper](https://arxiv.org/abs/2103.10631)]


<<<<<<< HEAD

#### 🤔 Consider Collaboration ...
If you find this tool or any of its derived capabilities useful, please consider registering as a user of Center for Nanoscale Materials. We will keep you posted of latest developments, as well as opportunities for computational resources, relevant data, and collaboration. Please contact Maria Chan (mchan@anl.gov) for details.

## Getting Started
=======
## 🤔 Consider Collaboration
>>>>>>> 527ee3da

If you find this tool or any of its derived capabilities useful, please consider registering as a user of Center for Nanoscale Materials. We will keep you posted of latest developments, as well as opportunities for computational resources, relevant data, and collaboration. Please contact Maria Chan (mchan@anl.gov) for details.

## Introduction

EXSCLAIM! is a Python package that can be used for the automatic generation of datasets of labelled images from published papers. It in three main steps: 
1. [JournalScraper](https://github.com/MaterialEyes/exsclaim/wiki/JournalScraper): scrap journal websites, acquiring figures, captions, and metadata
2. [CaptionDistributor](https://github.com/MaterialEyes/exsclaim/wiki/JournalScraper): separate figure captions into the component chunks that refer to the figure's subfigures
3. [FigureSeparator](https://github.com/MaterialEyes/exsclaim/wiki/JournalScraper): separate figures into subfigures, detect scale information, label, and type of image

You can use exsclaim as a:
- direct python import
```
from exsclaim.pipeline import Pipeline
test_pipeline = Pipeline(query)
results = test_pipeline.run()
```
- [command line interface](https://github.com/MaterialEyes/exsclaim/wiki/Command-Line-Interface)
```
$ exsclaim run /path/to/query.json
```
- [user interface](https://github.com/MaterialEyes/exsclaim/wiki/User-Interface)
![Screenshot of EXSCLAIM user interface. Search form on left of screen and grid of image results on the right.](https://drive.google.com/uc?export=view&id=1OGPrMwld_9fYPlYh50PV7JowIzP52nha)

## Using EXSCLAIM

### Requirements
EXSCLAIM works with Python 3.6+. We recommend using a conda or python environment to install dependencies. To use the pipeline, you need a Query on which to run the pipeline. The query can be a JSON or Python dictionary (depending on how you are accessing the pipeline) and must have the parameters(/keys/attributes) defined in the [Query JSON schema](https://github.com/MaterialEyes/exsclaim/wiki/JSON-Schema#query-json-) and examples can be found [in the query directory](https://github.com/MaterialEyes/exsclaim/tree/master/query).

### Installation
There are multiple ways to use EXSCLAIM. If you wish to develop or modify the source code, see [Git Clone](#gitclone) installation instructions. If you simply wish to utilize the package, see the [Pip](#pip) installation instructions. For utilizing EXSCLAIM's User Interface (which is useful if you want to avoid writing any code or want an easy to way to view results), see [UI](#ui) instructions. 

#### Pip
To install the latest stable release:
```
pip install --extra-index-url https://test.pypi.org/simple/ exsclaim-materialeyes
python -m spacy download en_core_web_sm
```

#### Git Clone
To install directly from github, run the following commands (it is recommended to run in a conda or python virtual environment):
```
git clone https://github.com/MaterialEyes/exsclaim.git
cd exsclaim
pip setup.py install
python -m spacy download en_core_web_sm
```

If you run into errors, please check [Troubleshooting](https://github.com/MaterialEyes/exsclaim/wiki/Troubleshooting)

## Acknowledgements <a name="credits"></a>
This material is based upon work supported by Laboratory Directed Research and Development (LDRD) funding from Argonne National Laboratory, provided by the Director, Office of Science, of the U.S. Department of Energy under Contract No. DE-AC02-06CH11357

This work was performed at the Center for Nanoscale Materials, a U.S. Department of Energy Office of Science User Facility, and supported by the U.S. Department of Energy, Office of Science, under Contract No. DE-AC02-06CH11357.

We gratefully acknowledge the computing resources provided on Bebop, a high-performance computing cluster operated by the Laboratory Computing Resource Center at Argonne National Laboratory.

## Citation
<<<<<<< HEAD
If you find EXSCLAIM! useful, please encourage its development by citing the following [paper](https://arxiv.org/abs/2103.10631) in your research:
```
Schwenker, E., Jiang, W. Spreadbury, T., Ferrier N., Cossairt, O., Chan M.K.Y., EXSCLAIM! - An automated pipeline for the construction and
labeling of materials imaging datasets from scientific literature. arXiv e-prints (2021): arXiv-2103
```

#### Bibtex
```
@article{schwenker2021exsclaim,
  title={EXSCLAIM! - An automated pipeline for the construction of labeled materials imaging datasets from literature},
  author={Schwenker, Eric and Jiang, Weixin and Spreadbury, Trevor and Ferrier, Nicola and Cossairt, Oliver and Chan, Maria KY},
  journal={arXiv e-prints},
  pages={arXiv--2103},
  year={2021}
}
```

## Acknowledgements <a name="credits"></a>
This material is based upon work supported by Laboratory Directed Research and Development (LDRD) funding from Argonne National Laboratory, provided by the Director, Office of Science, of the U.S. Department of Energy under Contract No. DE-AC02-06CH11357

This work was performed at the Center for Nanoscale Materials, a U.S. Department of Energy Office of Science User Facility, and supported by the U.S. Department of Energy, Office of Science, under Contract No. DE-AC02-06CH11357.

We gratefully acknowledge the computing resources provided on Bebop, a high-performance computing cluster operated by the Laboratory Computing Resource Center at Argonne National Laboratory.
=======
If you find EXSCLAIM! useful, please encourage its development by citing the following paper in your research:
```sh
Schwenker, E., Jiang, W., Spreadbury, T., Ferrier N., Cossairt, O., Chan M.K.Y., EXSCLAIM! – An automated pipeline for the construction and
labeling of materials imaging datasets from scientific literature. **in preparation** (2021)
```
### Bibtex
```sh
@article{,
  title={},
  author={},
  journal={},
  volume={},
  number={},
  pages={},
  year={},
  publisher={}
}
```
>>>>>>> 527ee3da
<|MERGE_RESOLUTION|>--- conflicted
+++ resolved
@@ -4,15 +4,7 @@
 [[wiki](https://github.com/MaterialEyes/exsclaim/wiki)] [[paper](https://arxiv.org/abs/2103.10631)]
 
 
-<<<<<<< HEAD
-
-#### 🤔 Consider Collaboration ...
-If you find this tool or any of its derived capabilities useful, please consider registering as a user of Center for Nanoscale Materials. We will keep you posted of latest developments, as well as opportunities for computational resources, relevant data, and collaboration. Please contact Maria Chan (mchan@anl.gov) for details.
-
-## Getting Started
-=======
 ## 🤔 Consider Collaboration
->>>>>>> 527ee3da
 
 If you find this tool or any of its derived capabilities useful, please consider registering as a user of Center for Nanoscale Materials. We will keep you posted of latest developments, as well as opportunities for computational resources, relevant data, and collaboration. Please contact Maria Chan (mchan@anl.gov) for details.
 
@@ -61,7 +53,7 @@
 python -m spacy download en_core_web_sm
 ```
 
-If you run into errors, please check [Troubleshooting](https://github.com/MaterialEyes/exsclaim/wiki/Troubleshooting)
+If you run into errors, please check [Troubleshooting](https://github.com/MaterialEyes/exsclaim/wiki/Troubleshooting). If they persist, please open an issue.
 
 ## Acknowledgements <a name="credits"></a>
 This material is based upon work supported by Laboratory Directed Research and Development (LDRD) funding from Argonne National Laboratory, provided by the Director, Office of Science, of the U.S. Department of Energy under Contract No. DE-AC02-06CH11357
@@ -71,7 +63,6 @@
 We gratefully acknowledge the computing resources provided on Bebop, a high-performance computing cluster operated by the Laboratory Computing Resource Center at Argonne National Laboratory.
 
 ## Citation
-<<<<<<< HEAD
 If you find EXSCLAIM! useful, please encourage its development by citing the following [paper](https://arxiv.org/abs/2103.10631) in your research:
 ```
 Schwenker, E., Jiang, W. Spreadbury, T., Ferrier N., Cossairt, O., Chan M.K.Y., EXSCLAIM! - An automated pipeline for the construction and
@@ -87,31 +78,4 @@
   pages={arXiv--2103},
   year={2021}
 }
-```
-
-## Acknowledgements <a name="credits"></a>
-This material is based upon work supported by Laboratory Directed Research and Development (LDRD) funding from Argonne National Laboratory, provided by the Director, Office of Science, of the U.S. Department of Energy under Contract No. DE-AC02-06CH11357
-
-This work was performed at the Center for Nanoscale Materials, a U.S. Department of Energy Office of Science User Facility, and supported by the U.S. Department of Energy, Office of Science, under Contract No. DE-AC02-06CH11357.
-
-We gratefully acknowledge the computing resources provided on Bebop, a high-performance computing cluster operated by the Laboratory Computing Resource Center at Argonne National Laboratory.
-=======
-If you find EXSCLAIM! useful, please encourage its development by citing the following paper in your research:
-```sh
-Schwenker, E., Jiang, W., Spreadbury, T., Ferrier N., Cossairt, O., Chan M.K.Y., EXSCLAIM! – An automated pipeline for the construction and
-labeling of materials imaging datasets from scientific literature. **in preparation** (2021)
-```
-### Bibtex
-```sh
-@article{,
-  title={},
-  author={},
-  journal={},
-  volume={},
-  number={},
-  pages={},
-  year={},
-  publisher={}
-}
-```
->>>>>>> 527ee3da
+```