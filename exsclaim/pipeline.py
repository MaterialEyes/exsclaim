import csv
import json
import logging
import os
import pathlib
import textwrap

import matplotlib.pyplot as plt
import numpy as np
from PIL import Image, ImageDraw, ImageFont

from exsclaim.utilities.logging import Printer

from .figure import FigureSeparator
from .tool import CaptionDistributor, JournalScraper
from .utilities import boxes, paths


class Pipeline:
    def __init__(self, query_path):
        """initialize a Pipeline to run on query path and save to exsclaim path

        Args:
            query_path (dict or path to json): An EXSCLAIM user query JSON
        """
        self.logger = logging.getLogger(__name__)
        # Load Query on which Pipeline will run
        self.current_path = pathlib.Path(__file__).resolve().parent
        if "test" == query_path:
            query_path = self.current_path / "tests" / "data" / "nature_test.json"
        if isinstance(query_path, dict):
            self.query_dict = query_path
            self.query_path = ""
        else:
            assert os.path.isfile(
                query_path
            ), "query path must be a dict, query path, or 'test', was {}".format(
                query_path
            )
            self.query_path = query_path
            with open(self.query_path) as f:
                # Load query file to dict
                self.query_dict = json.load(f)
        # Set up file structure
        base_results_dir = paths.initialize_results_dir(
            self.query_dict.get("results_dir", None)
        )
        self.results_directory = base_results_dir / self.query_dict["name"]
        os.makedirs(self.results_directory, exist_ok=True)
        # Set up logging
        self.print = False
        for log_output in self.query_dict.get("logging", []):
            if log_output.lower() == "print":
                self.print = True
            else:
                log_output = self.results_directory / log_output
                logging.basicConfig(
                    filename=log_output, filemode="w+", level=logging.INFO, style="{"
                )
        # Check for an existing exsclaim json
        try:
            self.exsclaim_path = self.results_directory / "exsclaim.json"
            with open(self.exsclaim_path, "r") as f:
                # Load configuration file values
                self.exsclaim_dict = json.load(f)
        except Exception:
            self.logger.info("No exsclaim.json file found, starting a new one.")
            # Keep preset values
            self.exsclaim_dict = {}

    def display_info(self, info):
        """Display information to the user as the specified in the query

        Args:
            info (str): A string to display (either to stdout, a log file)
        """
        if self.print:
            Printer(info)
        self.logger.info(info)

    def run(
        self,
        tools=None,
        figure_separator=True,
        caption_distributor=True,
        journal_scraper=True,
    ):
        """Run EXSCLAIM pipeline on Pipeline instance's query path

        Args:
            tools (list of ExsclaimTools): list of ExsclaimTool objects
                to run on query path in the order they will run. Default
                argument is JournalScraper, CaptionDistributor,
                FigureSeparator
            journal_scraper (boolean): true if JournalScraper should
                be included in tools list. Overriden by a tools argument
            caption_distributor (boolean): true if CaptionDistributor should
                be included in tools list. Overriden by a tools argument
            figure_separator (boolean): true if FigureSeparator should
                be included in tools list. Overriden by a tools argument
        Returns:
            exsclaim_dict (dict): an exsclaim json
        Modifies:
            self.exsclaim_dict
        """
        exsclaim_art = """
        @@@@@@@@@@@@@@@@@@@@@@@@@@@@@@@@@@@@@@@@@@@@@@@@@@@@
        @@@@@@@@@@@@@@@@@@@&   /&@@@(   /@@@@@@@@@@@@@@@@@@@
        @@@@@@@@@@@@@@@ %@@@@@@@@@@@@@@@@@@@ *@@@@@@@@@@@@@@
        @@@@@@@@@@@@ @@@@@@@@@@@@@@,  .@@@@@@@@ *@@@@@@@@@@@
        @@@@@@@@@.#@@@@@@@@@@@@@@@@,    @@@@@@@@@@ @@@@@@@@@
        @@@@@@@&,@@@@@@@@@@@@@@@@@@.    @@@@@@@@@@@@ @@@@@@@
        @@@@@@ @@@@@@@@@@@@@@@@@@@@     @@@@@@@@@@@@@ @@@@@@
        @@@@@ @@@@@@@@@@@@@@@@@@@@@    *@@@@@@@@@@@@@@/@@@@@
        @@@@ @@@@@@@@@@@@@@@@@@@@@@    @@@@@@@@@@@@@@@@,@@@@
        @@@ @@@@@@@@@@@@@@@@@@@@@@&    @@@@@@@@@@@@@@@@@ @@@
        @@@,@@@@@@@@@@@@@@@@@@@@@@*   (@@@@@@@@@@@@@@@@@@%@@
        @@.@@@@@@@@@@@@@@@@@@@@@@@    @@@@@@@@@@@@@@@@@@@ @@
        @@ @@@@@@@@@@@@@@@@@@@@@@@    @@@@@@@@@@@@@@@@@@@ @@
        @@ @@@@@@@@@@@@@@@@@@@@@@/   &@@@@@@@@@@@@@@@@@@@ @@
        @@,@@@@@@@@@@@@@@@@@@@@@@    @@@@@@@@@@@@@@@@@@@@ @@
        @@@.@@@@@@@@@@@@@@@@@@@@&   @@@@@@@@@@@@@@@@@@@@@%@@
        @@@ @@@@@@@@@@@@@@@@@@@@@  /@@@@@@@@@@@@@@@@@@@@ @@@
        @@@@ @@@@@@@@@@@@@@@@@@@@@@@@@@@@@@@@@@@@@@@@@@,@@@@
        @@@@@ @@@@@@@@@@@@@@@@@@@@@@@@@@@@@@@@@@@@@@@@*@@@@@
        @@@@@@ @@@@@@@@@@@@@@@@@@@@@@@@@@@@@@@@@@@@@@ @@@@@@
        @@@@@@@@ @@@@@@@@@@@@    @@@@@@@@@@@@@@@@@@@ @@@@@@@
        @@@@@@@@@.(@@@@@@@@@@     @@@@@@@@@@@@@@@@ @@@@@@@@@
        @@@@@@@@@@@@ @@@@@@@@@#   #@@@@@@@@@@@@ /@@@@@@@@@@@
        @@@@@@@@@@@@@@@ ,@@@@@@@@@@@@@@@@@@@ &@@@@@@@@@@@@@@
        @@@@@@@@@@@@@@@@@@@@   ,%@@&/   (@@@@@@@@@@@@@@@@@@@
        @@@@@@@@@@@@@@@@@@@@@@@@@@@@@@@@@@@@@@@@@@@@@@@@@@@@
        """
        self.display_info(exsclaim_art)
        # set default values
        if tools is None:
            tools = []
            if journal_scraper:
                tools.append(JournalScraper(self.query_dict))
            if caption_distributor:
                tools.append(CaptionDistributor(self.query_dict))
            if figure_separator:
                tools.append(FigureSeparator(self.query_dict))
        # run each ExsclaimTool on search query
        for tool in tools:
            self.exsclaim_dict = tool.run(self.query_dict, self.exsclaim_dict)

        # group unassigned objects
        self.group_objects()

        # Save results as specified
        save_methods = self.query_dict.get("save_format", [])
        if "save_subfigures" in save_methods:
            self.to_file()

        if "visualization" in save_methods or "visualize" in save_methods:
            for figure in self.exsclaim_dict:
                self.make_visualization(figure)

        if "boxes" in save_methods:
            for figure in self.exsclaim_dict:
                self.draw_bounding_boxes(figure)

        if "postgres" in save_methods:
            self.to_csv()
            self.to_postgres()
        elif "csv" in save_methods:
            self.to_csv()

        if "mongo" in save_methods:
            import pymongo

            db_client = pymongo.MongoClient(self.query_dict["mongo_connection"])
            db = db_client["materialeyes"]
            collection = db[self.query_dict["name"]]
            db_push = list(self.exsclaim_dict.values())
            collection.insert_many(db_push)

        return self.exsclaim_dict

    def assign_captions(self, figure):
        """Assigns all captions to master_images JSONs for single figure

        Args:
            figure (dict): a Figure JSON
        Returns:
            masters (list of dicts): list of master_images JSONs
            unassigned (dict): the updated unassigned JSON
        """
        unassigned = figure.get("unassigned", [])
        masters = []

        captions = unassigned.get("captions", {})
        not_assigned = set([a["label"] for a in captions])

        for index, master_image in enumerate(figure.get("master_images", [])):
            label_json = master_image.get("subfigure_label", {})
            subfigure_label = label_json.get("text", index)
            # remove periods or commas from around subfigure label
            processed_label = subfigure_label.replace(")", "")
            processed_label = processed_label.replace("(", "")
            processed_label = processed_label.replace(".", "")
            paired = False
            for caption_label in captions:
                # remove periods or commas from around caption label
                processed_caption_label = caption_label["label"].replace(")", "")
                processed_caption_label = processed_caption_label.replace("(", "")
                processed_caption_label = processed_caption_label.replace(".", "")
                # check if caption label and subfigure label match and caption label
                # has not already been matched
                if (
                    processed_caption_label.lower() == processed_label.lower()
                    and processed_caption_label.lower()
                    in [a.lower() for a in not_assigned]
                ):
                    master_image["caption"] = caption_label["description"]
                    master_image["keywords"] = caption_label["keywords"]
                    master_image["general"] = caption_label["general"]
                    masters.append(master_image)
                    not_assigned.remove(caption_label["label"])
                    # break to next master image if a pairing was found
                    paired = True
                    break
            if paired:
                continue
            # no pairing found, create empty fields
            master_image["caption"] = master_image.get("caption", [])
            master_image["keywords"] = master_image.get("keywords", [])
            master_image["general"] = master_image.get("general", [])
            masters.append(master_image)

        # update unassigned captions
        new_unassigned_captions = []
        for caption_label in captions:
            if caption_label["label"] in not_assigned:
                new_unassigned_captions.append(caption_label)

        unassigned["captions"] = new_unassigned_captions
        return masters, unassigned

    def group_objects(self):
        """Pair captions with subfigures for each figure in exsclaim json"""
        self.display_info("Matching Image Objects to Caption Text\n")
        counter = 1
        for figure in self.exsclaim_dict:
            self.display_info(
                ">>> ({0} of {1}) ".format(counter, +len(self.exsclaim_dict))
                + "Matching objects from figure: "
                + figure
            )

            figure_json = self.exsclaim_dict[figure]
            masters, unassigned = self.assign_captions(figure_json)

            figure_json["master_images"] = masters
            figure_json["unassigned"] = unassigned

            counter += 1
        self.display_info(">>> SUCCESS!\n")
        with open(self.results_directory / "exsclaim.json", "w") as f:
            json.dump(self.exsclaim_dict, f, indent=3)

        return self.exsclaim_dict

    # ## Save Methods ## #

    def to_file(self):
        """Saves data to a csv and saves subfigures as individual images

        Modifies:
            Creates directories to save each subfigure
        """
        self.display_info(
            (
                "Printing Master Image Objects to: {}/images\n".format(
                    self.results_directory
                )
            )
        )
        for figure_name in self.exsclaim_dict:
            # figure_name is <figure_root_name>.<figure_extension>
            figure_root_name, figure_extension = os.path.splitext(figure_name)
            try:
                figure = plt.imread(self.results_directory / "figures" / figure_name)
            except Exception:
                self.logger.exception(
                    (
                        "Error printing {0} to file."
                        " It may be damaged!".format(figure_name)
                    )
                )
                figure = np.zeros((256, 256))

            # save each master, inset, and dependent image as their own file
            # in a directory according to label
            figure_dict = self.exsclaim_dict[figure_name]
            for master_image in figure_dict.get("master_images", []):
                # create a directory for each master image in
                # <results_dir>/images/<figure_name>/<subfigure_label>
                directory = (
                    self.results_directory
                    / "images"
                    / figure_root_name
                    / master_image["subfigure_label"]["text"]
                )
                os.makedirs(directory, exist_ok=True)
                # generate the name of the master_image
                master_class = (
                    "uas"
                    if master_image["classification"] is None
                    else master_image["classification"][0:3].lower()
                )
                master_name = (
                    "_".join(
                        [
                            figure_root_name,
                            master_image["subfigure_label"]["text"],
                            master_class,
                        ]
                    )
                    + figure_extension
                )
                # save master image to file
                master_patch = boxes.crop_from_geometry(
                    master_image["geometry"], figure
                )
                master_patch = master_patch.copy(order="C")
                try:
                    plt.imsave(directory / master_name, master_patch)
                except Exception:
                    self.logger.exception(
                        (
                            "Error in saving cropped master"
                            " image of figure: {}".format(figure_root_name)
                        )
                    )
                # Repeat for dependents of the master image to file
                for dependent_id, dependent_image in enumerate(
                    master_image.get("dependent_images", [])
                ):
                    dependent_root_name = "/".join([directory, "dependent"])
                    os.makedirs(dependent_root_name, exist_ok=True)
                    dependent_class = (
                        "uas"
                        if dependent_image["classification"] is None
                        else dependent_image["classification"][0:3].lower()
                    )
                    dependent_name = (
                        "_".join(
                            [
                                master_name.split("par")[0] + "dep" + str(dependent_id),
                                dependent_class,
                            ]
                        )
                        + figure_extension
                    )
                    # save dependent image to file
                    dpatch = boxes.crop_from_geometry(
                        dependent_image["geometry"], figure
                    )
                    try:
                        plt.imsave(dependent_root_name / dependent_name, dpatch)
                    except Exception:
                        self.logger.exception(
                            (
                                "Error in saving cropped master"
                                " image of figure: {}".format(figure_root_name)
                            )
                        )
                    # Repeat for insets of dependents of master image to file
                    for inset_id, inset_image in enumerate(
                        dependent_image.get("inset_images", [])
                    ):
                        inset_root_name = "/".join([dependent_root_name, "inset"])
                        os.makedirs(inset_root_name, exist_ok=True)
                        inset_classification = (
                            "uas"
                            if inset_image["classification"] is None
                            else inset_image["classification"][0:3].lower()
                        )
                        inset_name = (
                            "_".join(
                                [
                                    dependent_name.split(figure_extension)[0][0:-3]
                                    + "ins"
                                    + str(inset_id),
                                    inset_classification,
                                ]
                            )
                            + figure_extension
                        )

                        ipatch = boxes.crop_from_geometry(
                            inset_image["geometry"], figure
                        )
                        # save inset image to file
                        try:
                            plt.imsave(inset_root_name + inset_name, ipatch)
                        except Exception:
                            self.logger.exception(
                                (
                                    "Error in saving cropped master"
                                    " image of figure: {}".format(figure_root_name)
                                )
                            )
                # Write insets of masters to file
                for inset_id, inset_image in enumerate(
                    master_image.get("inset_images", [])
                ):
                    inset_root_name = "/".join([directory, "inset"])
                    os.makedirs(inset_root_name, exist_ok=True)
                    inset_classification = (
                        "uas"
                        if inset_image["classification"] is None
                        else inset_image["classification"][0:3].lower()
                    )
                    inset_name = (
                        "_".join(
                            [
                                master_name.split(figure_extension)[0][0:-3]
                                + "ins"
                                + str(inset_id),
                                inset_classification,
                            ]
                        )
                        + figure_extension
                    )
                    ipatch = boxes.crop_from_geometry(inset_image["geometry"], figure)
                    # save inset image to file
                    try:
                        plt.imsave(inset_root_name / inset_name, ipatch)
                    except Exception:
                        self.logger.exception(
                            (
                                "Error in saving cropped master"
                                " image of figure: {}".format(figure_root_name)
                            )
                        )
        self.display_info(">>> SUCCESS!\n")

    def make_visualization(self, figure_name):
        """Save subfigures and their labels as images

        Args:
            figure_path (str): A path to the image (.png, .jpg, or .gif)
                file containing the article figure
        Modifies:
            Creates images and text files in <save_path>/extractions folders
            showing details about each subfigure
        """
        os.makedirs(self.results_directory / "extractions", exist_ok=True)
        figure_json = self.exsclaim_dict[figure_name]
        master_images = figure_json.get("master_images", [])
        # to handle older versions that didn't store height and width
        for master_image in master_images:
            if "height" not in master_image or "width" not in master_image:
                geometry = master_image["geometry"]
                x1, y1, x2, y2 = boxes.convert_labelbox_to_coords(geometry)
                master_image["height"] = y2 - y1
                master_image["width"] = x2 - x1
        image_buffer = 150
        height = int(sum([master["height"] + image_buffer for master in master_images]))
        width = int(max([master["width"] for master in master_images]))
        image_width = max(width, 500)
        image_height = height

        # Make and save images
        labeled_image = Image.new(mode="RGB", size=(image_width, image_height))
        draw = ImageDraw.Draw(labeled_image)
        font = ImageFont.truetype("/usr/share/fonts/dejavu/DejaVuSans.ttf")

        figures_path = self.results_directory / "figures"
        full_figure = Image.open(figures_path / figure_json["figure_name"]).convert(
            "RGB"
        )
        draw_full_figure = ImageDraw.Draw(full_figure)

        image_y = 0
        for subfigure_json in master_images:
            geometry = subfigure_json["geometry"]
            x1, y1, x2, y2 = boxes.convert_labelbox_to_coords(geometry)
            classification = subfigure_json["classification"]
            caption = "\n".join(subfigure_json.get("caption", []))
            caption = "\n".join(textwrap.wrap(caption, width=100))
            subfigure_label = subfigure_json["subfigure_label"]["text"]
            scale_bar_label = subfigure_json.get("scale_label", "None")
            scale_bars = subfigure_json.get("scale_bars", [])
            # Draw bounding boxes on detected objects
            for scale_bar in scale_bars:
                scale_geometry = scale_bar["geometry"]
                coords = boxes.convert_labelbox_to_coords(scale_geometry)
                bounding_box = [int(coord) for coord in coords]
                draw_full_figure.rectangle(bounding_box, width=2, outline="green")
                if scale_bar["label"]:
                    label_geometry = scale_bar["label"]["geometry"]
                    coords = boxes.convert_labelbox_to_coords(label_geometry)
                    bounding_box = [int(coord) for coord in coords]
                    draw_full_figure.rectangle(bounding_box, width=2, outline="green")
            label_geometry = subfigure_json["subfigure_label"]["geometry"]
            if label_geometry != []:
                coords = boxes.convert_labelbox_to_coords(label_geometry)
                bounding_box = [int(coord) for coord in coords]
                draw_full_figure.rectangle(bounding_box, width=1, outline="green")
            # Draw image
            subfigure = full_figure.crop((int(x1), int(y1), int(x2), int(y2)))
            text = (
                "Subfigure Label: {}\n"
                "Classification: {}\n"
                "Scale Bar Label: {}\n"
                "Caption:\n{}".format(
                    subfigure_label, classification, scale_bar_label, caption
                )
            )
            text.encode("utf-8")
            labeled_image.paste(subfigure, box=(0, image_y))
            image_y += int(subfigure_json["height"])
            draw.text((0, image_y), text, fill="white", font=font)
            image_y += image_buffer

        del draw
        labeled_image.save(self.results_directory / "extractions" / figure_name)

    def draw_bounding_boxes(
        self, figure_name, draw_scale=True, draw_labels=False, draw_subfigures=False
    ):
        """Save figures with bounding boxes drawn

        Args:
            figure_path (str): A path to the image (.png, .jpg, or .gif)
                file containing the article figure
            draw_scale (bool): If True, draws scale object bounding boxes
            draw_labels (bool): If True, draws subfigure label bounding boxes
            draw_subfigures (bool): If True, draws subfigure bounding boxes
        Modifies:
            Creates images and text files in <save_path>/boxes folders
            showing details about each subfigure
        """
        os.makedirs(self.results_directory / "boxes", exist_ok=True)
        figure_json = self.exsclaim_dict[figure_name]
        master_images = figure_json.get("master_images", [])

        figures_path = self.results_directory / "figures"
        full_figure = Image.open(figures_path / figure_json["figure_name"]).convert(
            "RGB"
        )
        draw_full_figure = ImageDraw.Draw(full_figure)

        scale_objects = []
        subfigure_labels = []
        subfigures = []
        for subfigure_json in master_images:
            # collect subfigures
            geometry = subfigure_json["geometry"]
            x1, y1, x2, y2 = boxes.convert_labelbox_to_coords(geometry)
            subfigures.append((x1, y1, x2, y2))
            # Collect scale bar objects
            scale_bars = subfigure_json.get("scale_bars", [])
            for scale_bar in scale_bars:
                scale_geometry = scale_bar["geometry"]
                coords = boxes.convert_labelbox_to_coords(scale_geometry)
                bounding_box = [int(coord) for coord in coords]
                scale_objects.append(bounding_box)
                if scale_bar["label"]:
                    label_geometry = scale_bar["label"]["geometry"]
                    coords = boxes.convert_labelbox_to_coords(label_geometry)
                    bounding_box = [int(coord) for coord in coords]
                    scale_objects.append(bounding_box)
            # Collect subfigure labels
            label_geometry = subfigure_json["subfigure_label"]["geometry"]
            if label_geometry != []:
                coords = boxes.convert_labelbox_to_coords(label_geometry)
                bounding_box = [int(coord) for coord in coords]
                subfigure_labels.append(bounding_box)
        unassigned_scale = figure_json.get("unassigned", {}).get(
            "scale_bar_objects", []
        )
        for scale_object in unassigned_scale:
            if "geometry" in scale_object:
                scale_geometry = scale_object["geometry"]
                coords = boxes.convert_labelbox_to_coords(scale_geometry)
                bounding_box = [int(coord) for coord in coords]
                scale_objects.append(bounding_box)
            if scale_object.get("label") is not None:
                label_geometry = scale_object["label"]["geometry"]
                coords = boxes.convert_labelbox_to_coords(label_geometry)
                bounding_box = [int(coord) for coord in coords]
                scale_objects.append(bounding_box)
        # Draw desired bounding boxes
        if draw_scale:
            for bounding_box in scale_objects:
                draw_full_figure.rectangle(bounding_box, width=2, outline="green")
        if draw_labels:
            for bounding_box in subfigure_labels:
                draw_full_figure.rectangle(bounding_box, width=2, outline="green")
        if draw_subfigures:
            for bounding_box in subfigures:
                draw_full_figure.rectangle(bounding_box, width=2, outline="red")
        del draw_full_figure
        full_figure.save(self.results_directory / "boxes" / figure_name)

    def to_csv(self):
        """Places data in a set of csv's ready for database upload

        Modifies:
            Creates csv/ folder with article, figure, scalebar, scalebarlabel,
            subfigure, and subfigurelabel csvs.
        """
        exsclaim_json = self.exsclaim_dict
        csv_dir = self.results_directory / "csv"
        os.makedirs(csv_dir, exist_ok=True)
        articles = set()
        subfigures = set()
        classification_codes = {
            "microscopy": "MC",
            "diffraction": "DF",
            "graph": "GR",
            "basic_photo": "PH",
            "illustration": "IL",
            "unclear": "UN",
            "parent": "PT",
        }
        article_rows = []
        figure_rows = []
        subfigure_rows = []
        subfigure_label_rows = []
        scale_label_rows = []
        scale_rows = []
        for figure_name in exsclaim_json:
            figure_json = exsclaim_json[figure_name]
            # create row for unique articles
            article_id = figure_json["article_name"]
            if article_id not in articles:
                article_row = [
                    article_id,
                    figure_json["title"],
                    figure_json["article_url"],
                    figure_json["license"],
                    figure_json["open"],
                    figure_json.get("authors", ""),
                    figure_json.get("abstract", ""),
                ]
                article_rows.append(article_row)
                articles.add(article_id)
            base_name = ".".join(figure_name.split(".")[:-1])
            figure_id = "-fig".join(base_name.split("_fig"))
            # create row for figure.csv
            figure_row = [
                figure_id,
                figure_json["full_caption"],
                figure_json["caption_delimiter"],
                figure_json["image_url"],
                figure_json["figure_path"],
                figure_json["article_name"],
            ]
            figure_rows.append(figure_row)
            # loop through subfigures
            for master_image in figure_json.get("master_images", []):
                subfigure_label = master_image["subfigure_label"]["text"]
                subfigure_coords = boxes.convert_labelbox_to_coords(
                    master_image["geometry"]
                )
                subfigure_id = figure_id + "-" + subfigure_label
                if subfigure_id in subfigures:
                    continue
                subfigures.add(subfigure_id)
                subfigure_row = [
                    subfigure_id,
                    classification_codes[master_image["classification"]],
                    master_image.get("height", None),
                    master_image.get("width", None),
                    master_image.get("nm_height", None),
                    master_image.get("nm_width", None),
                    *subfigure_coords,
                    "\t".join(master_image["caption"]),
                    str(master_image["keywords"]).replace("[", "{").replace("]", "}"),
                    str(master_image["general"]).replace("[", "{").replace("]", "}"),
                    figure_id,
                ]
                subfigure_rows.append(subfigure_row)
                if master_image["subfigure_label"].get("geometry", None):
                    subfigure_label_coords = boxes.convert_labelbox_to_coords(
                        master_image["subfigure_label"]["geometry"]
                    )
                    subfigure_label_rows.append(
                        [
                            master_image["subfigure_label"]["text"],
                            *subfigure_label_coords,
                            master_image["subfigure_label"].get(
                                "label_confidence", None
                            ),
                            master_image["subfigure_label"].get("box_confidence", None),
                            subfigure_id,
                        ]
                    )
                for i, scale_bar in enumerate(master_image.get("scale_bars", [])):
                    scale_bar_id = subfigure_id + "-" + str(i)
<<<<<<< HEAD
                    scale_bar_coords = boxes.convert_labelbox_to_coords(scale_bar["geometry"])
                    scale_rows.append([
                        scale_bar_id,
                        *scale_bar_coords,
                        scale_bar.get("length", None),
                        scale_bar.get("label_line_distance", None),
                        scale_bar.get("confidence", None),
                        subfigure_id
                    ])
=======
                    scale_bar_coords = boxes.convert_labelbox_to_coords(
                        scale_bar["geometry"]
                    )
                    scale_rows.append(
                        [
                            scale_bar_id,
                            *scale_bar_coords,
                            scale_bar.get("length", None),
                            scale_bar.get("line_label_distance", None),
                            scale_bar.get("confidence", None),
                            subfigure_id,
                        ]
                    )
>>>>>>> 598f3a56
                    if scale_bar.get("label", None) is None:
                        continue
                    scale_label = scale_bar["label"]
                    scale_label_coords = boxes.convert_labelbox_to_coords(
                        scale_label["geometry"]
                    )
                    scale_label_rows.append(
                        [
                            scale_label["text"],
                            *scale_label_coords,
                            scale_label.get("label_confidence", None),
                            scale_label.get("box_confidence", None),
                            scale_label.get("nm", None),
                            scale_bar_id,
                        ]
                    )
        # Save lists of rows to csvs
        with open(
            csv_dir / "article.csv", "w", encoding="utf-8", newline=""
        ) as article_file:
            article_writer = csv.writer(article_file)
            article_writer.writerows(article_rows)
        with open(
            csv_dir / "figure.csv", "w", encoding="utf-8", newline=""
        ) as figure_file:
            figure_writer = csv.writer(figure_file)
            figure_writer.writerows(figure_rows)
        with open(
            csv_dir / "subfigure.csv", "w", encoding="utf-8", newline=""
        ) as subfigure_file:
            subfigure_writer = csv.writer(subfigure_file)
            subfigure_writer.writerows(subfigure_rows)
        with open(
            csv_dir / "scalebar.csv", "w", encoding="utf-8", newline=""
        ) as scale_bar_file:
            scale_writer = csv.writer(scale_bar_file)
            scale_writer.writerows(scale_rows)
        with open(
            csv_dir / "scalebarlabel.csv", "w", encoding="utf-8", newline=""
        ) as scale_label_file:
            scale_label_writer = csv.writer(scale_label_file)
            scale_label_writer.writerows(scale_label_rows)
        with open(
            csv_dir / "subfigurelabel.csv", "w", encoding="utf-8", newline=""
        ) as subfigure_label_file:
            subfigure_label_writer = csv.writer(subfigure_label_file)
            subfigure_label_writer.writerows(subfigure_label_rows)

    def to_postgres(self):
        """Send csv files to a postgres database

        Modifies:
            Fills an existing postgres database with data from csv/ dir
        """
        from .utilities.postgres import Database

        csv_dir = self.results_directory / "csv"
        db = Database("exsclaim")
        for csv_file in [
            "article.csv",
            "figure.csv",
            "subfigure.csv",
            "scalebar.csv",
            "scalebarlabel.csv",
            "subfigurelabel.csv",
        ]:
            table_name = csv_file.replace(".csv", "")
            table_name = "results_" + table_name
            db.copy_from(csv_dir / csv_file, table_name)
            db.commit()
        db.close()<|MERGE_RESOLUTION|>--- conflicted
+++ resolved
@@ -694,17 +694,6 @@
                     )
                 for i, scale_bar in enumerate(master_image.get("scale_bars", [])):
                     scale_bar_id = subfigure_id + "-" + str(i)
-<<<<<<< HEAD
-                    scale_bar_coords = boxes.convert_labelbox_to_coords(scale_bar["geometry"])
-                    scale_rows.append([
-                        scale_bar_id,
-                        *scale_bar_coords,
-                        scale_bar.get("length", None),
-                        scale_bar.get("label_line_distance", None),
-                        scale_bar.get("confidence", None),
-                        subfigure_id
-                    ])
-=======
                     scale_bar_coords = boxes.convert_labelbox_to_coords(
                         scale_bar["geometry"]
                     )
@@ -713,12 +702,11 @@
                             scale_bar_id,
                             *scale_bar_coords,
                             scale_bar.get("length", None),
-                            scale_bar.get("line_label_distance", None),
+                            scale_bar.get("label_line_distance", None),
                             scale_bar.get("confidence", None),
                             subfigure_id,
                         ]
                     )
->>>>>>> 598f3a56
                     if scale_bar.get("label", None) is None:
                         continue
                     scale_label = scale_bar["label"]
