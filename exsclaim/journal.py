<<<<<<< HEAD
import os
import ast
import math
import time
import shutil
import urllib.request
import bs4
import requests
=======
>>>>>>> 598f3a56
import itertools
import json
import logging
import math
import os
import pathlib
import random
import shutil
import time
import urllib.request
from datetime import datetime

import numpy as np
import requests
from dateutil.relativedelta import relativedelta
<<<<<<< HEAD
from abc import ABC, abstractmethod
=======

>>>>>>> 598f3a56
try:
    from selenium import webdriver
    from selenium.common.exceptions import TimeoutException
    from selenium.webdriver.common.by import By
    from selenium.webdriver.support import expected_conditions as EC
    from selenium.webdriver.support.ui import WebDriverWait
    from webdriver_manager.chrome import ChromeDriverManager

except ImportError:
    pass
from bs4 import BeautifulSoup

from .utilities import paths


<<<<<<< HEAD
class JournalFamily(ABC):
    """
    Base class to represent journals and provide scraping methods
    """
    ## journal attributes -- these must be defined for each journal
    ## family based on the explanations provided here
    @property
    def domain(self) -> str:
        """ The domain name of journal family """
        return self._domain

    ## the next 6 fields determine the url of journals search page
    @property
    def search_path(self) -> str:    
        """ URL portion from end of TLD to query parameters """
        return self._search_path

    ## params should include trailing '='
    @property
    def page_param(self) -> str:       
        """ URL parameter noting current page number """
        return self._page_param
    
    @property
    def max_page_size(self) -> str:  
        """ URL parameter and value requesting max results per page
        
        Used to limit total number of requests.
        """
        return self._max_page_size
    
    @property
    def term_param(self) -> str:       
        """ URL parameter noting search term """
        return self._term_param
    
    @property
    def order_param(self) -> str:      
        """ URL parameter noting results order """
        return self._order_param
    
    @property
    def open_param(self) -> str:       
        """ URL parameter optionally noting open results only """
        return self._open_param
    
    @property
    def journal_param(self) -> str:    
        """ URL paremter noting journal to search """
        return self._journal_param
    
    @property
    def date_range_param(self) -> str: 
        """ URL parameter noting range of dates to search """
        return self._date_range_param

    @property
    def pub_type(self) -> str:       
        """ URL paramter noting publication type (specific to Wiley) """
        return self._pub_type
    
    @property
    def order_values(self) -> dict:
        """ Dictionary with journal parameter values for sorting results 
        
        'relevant' for ordering results in order of relevance
        'recent' for ordering results most recent first
        'old' for ordering results oldest first
        """
        return self._order_values
    
    @property
    def join(self) -> str:
        """ Separator in URL between multiple search terms """
        return self._join

    @property
    def max_query_results(self) -> int:
        """ Maximum results journal family will return for single query

        Certain journals will restrict a given search to ~1000 results
        """
        return self.__max_query_results

    ## used for get_article_delimiters
    @property
    def articles_path(self) -> str:
        """ The journal's url path to articles
=======
class JournalFamily:
    """
    Base class to represent journals and provide scraping methods
    """

    # journal attributes -- these must be defined for each journal
    # family based on the explanations provided here
    domain = ("The domain name of journal family",)
    # the next 6 fields determine the url of journals search page
    search_path = (
        "The portion of the url that runs from the" " end of the domain to search terms"
    )
    # params should include trailing '='
    page_param = "URL parameter noting current page number"
    max_page_size = (
        "URL parameter and value requesting max results per"
        "page to limit total requests"
    )
    term_param = "URL parameter noting search term"
    order_param = "URL parameter noting results order"
    open_param = "URL parameter optionally noting open results only"
    journal_param = "URL paremter noting journal to search"
    date_range_prarm = "URL parameter noting range of dates to search"
    pub_type = ""  # URL paramter noting publication type (specific to Wiley)
    # order options
    order_values = {
        "relevant": "URL value meaning to rank relevant results first",
        "recent": "URL value meaning to rank recent results first",
        "old": "URL value meaning to rank old results first",
    }
    join = "The portion of the url that appears between" "consecutive search terms"
    max_query_results = "Maximum results journal family will return for " "single query"
    # used for get_article_delimiters
    articles_path = (
        "The journal's url path to articles, where articles"
        " are located at domain.name/articles_path/article"
    )
    articles_path_length = "Number of / separated segments to articles path"
>>>>>>> 598f3a56

        Articles are located at domain.name/articles_path/article
        """
        return self._articles_path

    @property
    def articles_path_length(self) -> int:
        """ Number of / separated segments to articles path """
        return self._articles_path_length

    def __init__(self, search_query):
        """ creates an instance of a journal family search using a query

        Args:
            search_query: a query json (python dictionary)
        Returns:
            An initialized instance of a search on a journal family
        """
        self.search_query = search_query
        self.open = search_query.get("open", False)
        self.order = search_query.get("order", "relevant")
        self.logger = logging.getLogger(__name__)
        # Set up file structure
        base_results_dir = paths.initialize_results_dir(
            self.search_query.get("results_dirs", None)
        )
        self.results_directory = base_results_dir / self.search_query["name"]
        figures_directory = self.results_directory / "figures"
        os.makedirs(figures_directory, exist_ok=True)

        # Check if any articles have already been scraped by checking
        # results_dir/_articles
        articles_visited = {}
        articles_file = self.results_directory / "_articles"
        if os.path.isfile(articles_file):
            with open(articles_file, "r") as f:
                contents = f.readlines()
            articles_visited = {a.strip() for a in contents}
        self.articles_visited = articles_visited

<<<<<<< HEAD
    ## Helper Methods for retrieving relevant article URLS
=======
    def get_domain_name(self) -> str:
        """Get url domain name requested journal family.
>>>>>>> 598f3a56

    @abstractmethod
    def get_page_info(self, soup: bs4.BeautifulSoup) -> tuple:
        """ Retrieve details on total results from search query

        Args:
            soup: a search results page
        Returns:
            (index origin, total page count in search, total results from search)
        """
        pass

    @abstractmethod
    def turn_page(self, url: str, page_number: int) -> bs4.BeautifulSoup:
        """ Return page_number page of search results

        Args:
            url: the url to a search results page
            page_number: page number to search on
        Returns:
<<<<<<< HEAD
            soup of next page
        """ 
        new_url = url + "&" + self.page_param + str(page_number)
=======
            A url.
        """
        new_url = url + "&" + self.page_param + str(pg_num)
>>>>>>> 598f3a56
        return self.get_soup_from_request(new_url)

    @abstractmethod
    def get_additional_url_arguments(self, soup: bs4.BeautifulSoup) -> tuple:
        """ Get lists of additional search url parameters

        Args:
            soup: initial search result for search term
        Returns:
            (years, journal_codes, orderings): where:
                years is a list of strings of desired date ranges
                journal_codes is a list of strings of desired journal codes
                orderings is a list of strings of desired results ordering
            Each of these should be in order of precedence.
        """
        pass

    ## Helper Methods for retrieving figures from articles

<<<<<<< HEAD
    @abstractmethod
    def get_license(self, soup: bs4.BeautifulSoup) -> tuple:
        """ Checks the article license and whether it is open access
=======
        Returns:
            A list of urls (as strings)
        """
        search_query = self.search_query
        # creates a list of search terms
        search_list = [
            [search_query["query"][key]["term"]]
            + search_query["query"][key].get("synonyms", [])
            for key in search_query["query"]
        ]
        search_product = list(itertools.product(*search_list))

        search_urls = []
        for term in search_product:
            url_parameters = "&".join(
                [self.term_param + self.join.join(term), self.max_page_size]
            )
            search_url = self.domain + self.search_path + self.pub_type + url_parameters
            if self.open:
                search_url += "&" + self.open_param + "&"
            soup = self.get_soup_from_request(search_url, fast_load=True)
            years, journal_codes, orderings = self.get_additional_url_arguments(soup)
            search_url_args = []

            for year_value in years:
                year_param = self.date_range_param + year_value

                for journal_value in journal_codes:
                    for order_value in orderings:
                        args = "&".join(
                            [
                                year_param,
                                self.journal_param + journal_value,
                                self.order_param + order_value,
                            ]
                        )
                        search_url_args.append(args)
            search_term_urls = [search_url + url_args for url_args in search_url_args]
            search_urls += search_term_urls
        return search_urls

    def get_license(self, soup):
        """Checks the article license and whether it is open access
>>>>>>> 598f3a56

        Args:
            soup: representation of page html
        Returns:
            is_open (a bool): True if article is open
            license (a string): Requried text of article license
        """
        return (False, "unknown")

<<<<<<< HEAD
    @abstractmethod
    def is_link_to_open_article(self, tag: bs4.BeautifulSoup) -> bool:
        """ Checks if link is to an open access article
=======
    def is_link_to_open_article(self, tag):
        """Checks if link is to an open access article
>>>>>>> 598f3a56

        Args:
            tag (bs4.tag): A tag containing an href attribute that
                links to an article
        Returns:
            True if the article is confirmed open_access
        """
        return False

<<<<<<< HEAD
    @abstractmethod
    def get_figure_subtrees(self, soup: bs4.BeautifulSoup) -> list:
        """ Retrieves list of bs4 parse subtrees containing figure elements
=======
    def get_articles_from_search_url(self, search_url):
        max_scraped = self.search_query["maximum_scraped"]
        self.logger.info("GET request: {}".format(search_url))
        soup = self.get_soup_from_request(search_url, fast_load=True)
        start_page, stop_page, total_articles = self.get_page_info(soup)
        article_paths = set()
        for page_number in range(start_page, stop_page + 1):
            for tag in soup.find_all("a", href=True):
                url = tag.attrs["href"]
                self.logger.debug("Candidate Article: {}".format(url))
                if (
                    self.articles_path not in url
                    or url.count("/") != self.articles_path_length
                ):
                    # The url does not point to an article
                    continue
                if url.split("/")[-1] in self.articles_visited or (
                    self.open and not self.is_link_to_open_article(tag)
                ):
                    # It is an article but we are not interested
                    continue
                self.logger.debug("Candidate Article: PASS")
                article_paths.add(url)
                if len(article_paths) >= max_scraped:
                    return article_paths
            # Get next page at end of loop since page 1 is obtained from
            # search_url
            soup = self.turn_page(search_url, page_number + 1)

        return article_paths

    def get_article_extensions(self) -> list:
        """
        Create a list of article url extensions from search_query

        Returns:
            A list of article url extensions from search.
        """
        # This returns urls based on the combinations of desired search terms.
        search_query_urls = self.get_search_query_urls()
        article_paths = set()
        for search_url in search_query_urls:
            new_article_paths = self.get_articles_from_search_url(search_url)
            article_paths.update(new_article_paths)
            if len(article_paths) >= self.search_query["maximum_scraped"]:
                break
        return list(article_paths)

    def get_figure_subtrees(self, soup):
        """
        Retrieves list of bs4 parse subtrees containing figure elements
>>>>>>> 598f3a56

        Args:
            soup: A beautifulsoup parse tree
        Returns:
            A list of all figures in the article as BeaustifulSoup objects
        """
        figure_list = [
            a for a in soup.find_all("figure") if str(a).find(self.extra_key) > -1
        ]
        return figure_list

    @abstractmethod
    def get_soup_from_request(self, url: str) -> bs4.BeautifulSoup:
        """ Get a BeautifulSoup parse tree (lxml parser) from a url request

        Args:
            url: A requested url
        Returns:
            A BeautifulSoup parse tree.
        """
        headers = {
            "Accept": (
                "text/html,application/xhtml+xml,application/xml;"
                "q=0.9,image/webp,*/*;q=0.8"
            ),
            "Accept-Language": "en-US,en;q=0.5",
            "Upgrade-Insecure-Requests": "1",
            "User-Agent": (
                "Mozilla/5.0 (X11; Ubuntu; Linux x86_64; rv:82.0)"
                " Gecko/20100101 Firefox/82.0"
            ),
        }
        wait_time = float(random.randint(0, 50))
        time.sleep(wait_time / float(10))
        with requests.Session() as session:
            r = session.get(url, headers=headers)
<<<<<<< HEAD
        soup = BeautifulSoup(r.text, 'lxml')
=======
        # with open('exsclaim/' + url.split("/")[-1], "w+") as f:
        #     f.write(r.text)
        soup = BeautifulSoup(r.text, "lxml")
>>>>>>> 598f3a56
        return soup

    @abstractmethod
    def find_captions(self, figure_subtree: bs4.BeautifulSoup):
        """
        Returns all captions associated with a given figure

        Args:
            figure_subtree: an bs4 parse tree
        Returns:
            all captions for given figure
        """
        return figure_subtree.find_all("p")

    @abstractmethod
    def save_figure(self, figure_name: str, image_url: str):
        """
        Saves figure at img_url to local machine

        Args:
            figure_name: name of figure
            img_url: url to image
        """
        figures_directory = self.results_directory / "figures"
        response = requests.get(image_url, stream=True)
        figure_path = figures_directory / figure_name
        with open(figure_path, "wb") as out_file:
            shutil.copyfileobj(response.raw, out_file)
        del response

<<<<<<< HEAD
    @abstractmethod
    def get_figure_url(self, figure_subtree: bs4.BeautifulSoup) -> str:
        """ Returns url of figure from figure's html subtree
        
=======
    def get_figure_url(self, figure_subtree):
        """Returns url of figure from figure's html subtree

>>>>>>> 598f3a56
        Args:
            figure_subtree (bs4): subtree containing an article figure
        Returns:
            url (str)
        """
        image_tag = figure_subtree.find("img")
        image_url = image_tag.get("src")
        return self.prepend + image_url

    def get_search_query_urls(self) -> list:
        """ Create list of search query urls based on input query

        Returns:
            A list of urls (as strings)
        """
        search_query = self.search_query
        ## creates a list of search terms
        search_list = ([[search_query['query'][key]['term']] + 
                       search_query['query'][key].get('synonyms', []) 
                       for key in search_query['query']])
        search_product = list(itertools.product(*search_list))

        search_urls = []
        for term in search_product:
            url_parameters = "&".join(
                [self.term_param + self.join.join(term),
                 self.max_page_size]
            )
            search_url = self.domain + self.search_path + self.pub_type + url_parameters
            if self.open:
                search_url += "&" + self.open_param + "&"
            soup = self.get_soup_from_request(search_url)
            years, journal_codes, orderings = self.get_additional_url_arguments(soup)
            search_url_args = []

            for year_value in years:
                year_param = self.date_range_param + year_value
                for journal_value in journal_codes:
                    for order_value in orderings:
                        args = "&".join(
                            [
                                year_param,
                                self.journal_param + journal_value,
                                self.order_param + order_value
                            ]
                        )
                        search_url_args.append(args)
            search_term_urls = [search_url + url_args for url_args in search_url_args]
            search_urls += search_term_urls
        return search_urls

    def get_articles_from_search_url(self, search_url: str) -> list:
        """ Generates a list of articles from a single search query """
        max_scraped = self.search_query["maximum_scraped"]
        self.logger.info("GET request: {}".format(search_url))
        soup = self.get_soup_from_request(search_url)
        start_page, stop_page, total_articles = self.get_page_info(soup)
        article_paths = set()
        for page_number in range(start_page, stop_page+1):
            for tag in soup.find_all('a', href=True):
                url = tag.attrs['href']
                self.logger.debug("Candidate Article: {}".format(url))
                if (self.articles_path not in url
                      or url.count("/") != self.articles_path_length):
                    # The url does not point to an article
                    continue
                if (url.split("/")[-1] in self.articles_visited
                      or (self.open and not self.is_link_to_open_article(tag))):
                    # It is an article but we are not interested
                    continue
                self.logger.debug("Candidate Article: PASS")
                article_paths.add(url)
                if len(article_paths) >= max_scraped:
                    return article_paths
            # Get next page at end of loop since page 1 is obtained from
            # search_url
            soup = self.turn_page(search_url, page_number+1)

        return article_paths

    def get_article_extensions(self) -> list:
        """ Retrieves a list of article url paths from search_query """
        # This returns urls based on the combinations of desired search terms.
        search_query_urls = self.get_search_query_urls()
        article_paths = set()
        for search_url in search_query_urls:
            new_article_paths = self.get_articles_from_search_url(search_url)
            article_paths.update(new_article_paths)
            if len(article_paths) >= self.search_query["maximum_scraped"]:
                break
        return list(article_paths)

    def get_article_figures(self, url: str) -> dict:
        """ Get all figures from an article

        Args:
            url: A url to a journal article
        Returns:
            A dict of figure_jsons from an article
        """
        soup = self.get_soup_from_request(url)
        is_open, license = self.get_license(soup)

        # Uncomment to save html
        html_directory = self.results_directory / "html"
        os.makedirs(html_directory, exist_ok=True)
        with open(
            html_directory / (url.split("/")[-1] + ".html"), "w", encoding="utf-8"
        ) as file:
            file.write(str(soup))

        figure_subtrees = self.get_figure_subtrees(soup)
        self.logger.info(len(figure_subtrees))
        figure_number = 1
        article_json = {}

        for figure_subtree in figure_subtrees:
            captions = self.find_captions(figure_subtree)

            # acs captions are duplicated, one version with no captions
            if len(captions) == 0:
                continue

<<<<<<< HEAD
=======
            # initialize the figure's json
            article_name = url.split("/")[-1].split("?")[0]
            figure_json = {
                "title": soup.find("title").get_text(),
                "article_url": url,
                "article_name": article_name,
            }

>>>>>>> 598f3a56
            # get figure caption
            figure_caption = ""
            for caption in captions:
                figure_caption += caption.get_text()

            image_url = self.get_figure_url(figure_subtree)
<<<<<<< HEAD
            # image_url = self.prepend + image_url.replace('_hi-res','')
            if ":" not in image_url:
                image_url = "https:" + image_url
            article_name = url.split("/")[-1].split("?")[0]
            figure_name = article_name + "_fig" + str(figure_number) + ".jpg"
            figure_path = (
                pathlib.Path(self.search_query["name"]) / "figures" / figure_name
            )
            # initialize the figure's json
            figure_json = {
                "title": soup.find('title').get_text(), 
                "article_url" : url,
                "article_name" : article_name,
                "image_url": image_url,
                "figure_name": figure_name,
                "license": license,
                "open": is_open,
                "full_caption": figure_caption,
                "caption_delimiter": "",
                "figure_path": str(figure_path),
                "master_images": [],
                "unassigned": {
                    'master_images': [],
                    'dependent_images': [],
                    'inset_images': [],
                    'subfigure_labels': [],
                    'scale_bar_labels':[],
                    'scale_bar_lines': [],
                    'captions': []
                }
=======

            # image_url = self.prepend + image_url.replace('_hi-res','')
            if ":" not in image_url:
                image_url = "https:" + image_url
            figure_name = (
                article_name + "_fig" + str(figure_number) + ".jpg"
            )  # " +  image_url.split('.')[-1]

            # save image info
            figure_json["figure_name"] = figure_name
            figure_json["image_url"] = image_url
            figure_json["license"] = license
            figure_json["open"] = is_open

            # save figure as image
            self.save_figure(figure_name, image_url)
            figure_path = (
                pathlib.Path(self.search_query["name"]) / "figures" / figure_name
            )
            figure_json["figure_path"] = str(figure_path)
            figure_json["master_images"] = []
            figure_json["unassigned"] = {
                "master_images": [],
                "dependent_images": [],
                "inset_images": [],
                "subfigure_labels": [],
                "scale_bar_labels": [],
                "scale_bar_lines": [],
                "captions": [],
>>>>>>> 598f3a56
            }
            # add all results
            article_json[figure_name] = figure_json
            self.save_figure(figure_name, image_url)
            # increment index
            figure_number += 1
        return article_json


# ############## JOURNAL FAMILY SPECIFIC INFORMATION ################
# To add a new journal family, create a new subclass of
# JournalFamily. Fill out the methods and attributes according to
# their descriptions in the JournalFamily class. Then add the an
# entry to the journals dictionary with the journal family's name in
# all lowercase as the key and the new class as the value.
# ####################################################################


class ACS(JournalFamily):
    domain = "https://pubs.acs.org"
    search_path = "/action/doSearch?"
    term_param = "AllField="
    max_page_size = "pageSize=100"
    page_param = "startPage="
    order_param = "sortBy="
    open_param = "openAccess=18&accessType=openAccess"
    journal_param = "SeriesKey="
    date_range_param = "Earliest="
    # order options
    order_values = {
        "relevant": "relevancy",
        "old": "Earliest_asc",
        "recent": "Earliest",
    }
    join = '"+"'

    articles_path = "/doi/"
    prepend = "https://pubs.acs.org"
    extra_key = "inline-fig internalNav"
    articles_path_length = 3
    max_query_results = 1000

    def get_page_info(self, soup):
        totalResults = int(soup.find("span", {"class": "result__count"}).text)
        totalPages = math.ceil(float(totalResults) / 20) - 1
        page = 0
        return page, totalPages, totalResults

    def get_additional_url_arguments(self, soup):
        now = datetime.now()
        time_format = "%Y%m%d"
        journal_list = soup.find(id="Publication")
        journal_link_tags = journal_list.parent.find_all("a", href=True)
        journal_codes = [jlt.attrs["href"].split("=")[-1] for jlt in journal_link_tags]
        if self.order == "exhaustive":
            num_years = 100
            orderings = list(self.order_values.values())
        else:
            num_years = 25
            orderings = [self.order_values[self.order]]
            journal_codes = journal_codes[:10]
        years = [
            "[{} TO {}]".format(
                (now - relativedelta(years=k - 1)).strftime(time_format),
                (now - relativedelta(years=k)).strftime(time_format),
            )
            for k in range(1, num_years)
        ]
        years = [""] + years
        return years, journal_codes, orderings

    def get_license(self, soup):
        open_access = soup.find("div", {"class": "article_header-open-access"})
        if open_access and (
            "ACS AuthorChoice" in open_access.text
            or "ACS Editors' Choice" in open_access.text
        ):
            is_open = True
            return (is_open, open_access.text)
        return (False, "unknown")

    def is_link_to_open_article(self, tag):
        # ACS allows filtering for search. Therefore, if self.open is
        # true, all results will be open.
        return self.open


class Nature(JournalFamily):
<<<<<<< HEAD
    domain =                "https://www.nature.com"
    search_path =           "/search?"
    page_param =            "page="
    max_page_size =         "" # not available for nature
    term_param =            "q="
    order_param =           "order="
    open_param =            ""
    date_range_param =      "date_range="
    journal_param =         "journal="
    pub_type =              ""
=======
    domain = "https://www.nature.com"
    search_path = "/search?"
    page_param = "page="
    max_page_size = ""  # not available for nature
    term_param = "q="
    order_param = "order="
    open_param = ""
    date_range_param = "date_range="
    journal_param = "journal="
>>>>>>> 598f3a56
    # order options
    order_values = {"relevant": "relevance", "old": "date_asc", "recent": "date_desc"}
    # codes for journals most relevant to materials science
    materials_journals = [
        "",
        "nature",
        "nmat",
        "ncomms",
        "sdata",
        "nnano",
        "natrevmats",
        "am",
        "npj2dmaterials",
        "npjcompumats",
        "npjmatdeg",
        "npjquantmats",
        "commsmat",
    ]

    join = " "
    articles_path = "/articles/"
    articles_path_length = 2
    prepend = ""
    extra_key = " "
    max_query_results = 1000

    def find_captions(self, figure_subtree: bs4.BeautifulSoup):
        return super().find_captions(figure_subtree)

    def get_figure_subtrees(self, soup: bs4.BeautifulSoup) -> list:
        return super().get_figure_subtrees(soup)
    
    def get_figure_url(self, figure_subtree: bs4.BeautifulSoup) -> str:
        return super().get_figure_url(figure_subtree)

    def get_soup_from_request(self, url: str) -> bs4.BeautifulSoup:
        return super().get_soup_from_request(url)

    def save_figure(self, figure_name: str, image_url: str):
        return super().save_figure(figure_name, image_url)

    def turn_page(self, url: str, page_number: int) -> bs4.BeautifulSoup:
        return super().turn_page(url, page_number)


    def get_page_info(self, soup):
        # Finds total results, page number, and total pages in article html
        # Data exists as json inside script tag with 'data-test'='dataLayer' attr.
        data_layer = soup.find(attrs={"data-test": "results-data"})
        # <span data-test="results-data"><span>Showing  <X>–<X+pg_size>
        # of&nbsp;</span><span>N results</span></span>
        current_page_tag, total_results_tag = data_layer.contents
        result_range = current_page_tag.contents[0].split()[1]
        start, end = result_range.split("–")
        page_size = int(end) - int(start) + 1
        page = int(end) // page_size
        total_results = int(total_results_tag.contents[0].split(" ")[0])
        total_pages = math.ceil(total_results / page_size)
        return (page, total_pages, total_results)

    def get_additional_url_arguments(self, soup):
        current_year = datetime.now().year
        earliest_year = 1845
        non_exhaustive_years = 25
        # If the search is exhaustive, search all 161 nature journals,
        # for all years since 1845, in relevance, oldest, and youngest order.
        if self.order == "exhaustive":
            search_url = "https://www.nature.com/search/advanced"
            advanced_search = self.get_soup_from_request(search_url)
            journal_tags = advanced_search.find_all(name="journal[]")
            journal_codes = [tag.value for tag in journal_tags]
            years = [
                str(year) + "-" + str(year)
                for year in range(current_year, earliest_year, -1)
            ]
            orderings = list(self.order_values.values())
        # If the search is not exhaustive, search the most relevant materials
        # journals, for the past 25 years, in self.order order.
        else:
            journal_codes = self.materials_journals
            years = [
                str(year) + "-" + str(year)
                for year in range(current_year - non_exhaustive_years, current_year)
            ]
            orderings = [self.order_values[self.order]]
        years = [""] + years
        return years, journal_codes, orderings

    def get_license(self, soup):
        data_layer = soup.find(attrs={"data-test": "dataLayer"})
        data_layer_string = str(data_layer.string)
        data_layer_json = (
            "{" + data_layer_string.split("[{", 1)[1].split("}];", 1)[0] + "}"
        )
        parsed = json.loads(data_layer_json)
        # try to get whether the journal is open
        try:
            is_open = parsed["content"]["attributes"]["copyright"]["open"]
        except KeyError:
            is_open = False
        # try to get license
        try:
            license = parsed["content"]["attributes"]["copyright"]["legacy"][
                "webtrendsLicenceType"
            ]
        except KeyError:
            license = "unknown"
        return is_open, license

    def is_link_to_open_article(self, tag):
        current_tag = tag
        while current_tag.parent:
            if (
                current_tag.name == "li"
                and "app-article-list-row__item" in current_tag["class"]
            ):
                break
            current_tag = current_tag.parent
        candidates = current_tag.find_all("span", class_="u-color-open-access")
        for candidate in candidates:
            if candidate.text.startswith("Open"):
                return True
        return False


class RSC(JournalFamily):
    domain = "https://pubs.rsc.org"
    search_path = "/en/results?"
    page_param = ""  # pagination through javascript
    max_page_size = "PageSize=1000"
    term_param = "searchtext="
    order_param = "SortBy="
    open_param = "Article Access=Open+Access"
    date_range_param = "Date Range="
    journal_param = "Journal="
    # order options
    order_values = {
        "relevant": "Relevance",
        "old": "Oldest to latest",
        "recent": "Latest to oldest",
    }
    # codes for journals most relevant to materials science
    materials_journals = [
        "",
        "Nanoscale",
        "RSC+Adv.",
        "Chem.+Sci.",
        "Mater.+Adv.",
        "Nanoscale+Adv.",
        "Mater.+Chem.+Front.",
    ]

    join = " "
    articles_path = "/en/content/articlehtml/"  # YYYY/2 char journal/
    articles_path_length = 6
    prepend = "https://pubs.rsc.org"
    extra_key = " "
    max_query_results = np.inf

    def __init__(self, search_query):
        super().__init__(search_query)
        # set up selenium
        chromeOptions = webdriver.ChromeOptions()
        chromeOptions.add_argument("--no-sandbox")
        chromeOptions.add_argument("--headless")
        chromeOptions.add_argument("--disable-dev-shm-usage")
        chromeOptions.add_argument("--hide-scrollbars")
        chromeOptions.add_argument("--disable-extensions")
        chromeOptions.add_argument("--profile-directory=Default")
        chromeOptions.add_argument("--incognito")
        chromeOptions.add_argument("--disable-plugins-discovery")
        chromeOptions.add_argument("--start-maximized")
        self.browser = webdriver.Chrome(
            ChromeDriverManager().install(), chrome_options=chromeOptions
        )

    def get_soup_from_request(self, url: str) -> bs4.BeautifulSoup:
        url.replace(" ", "+")
        self.browser.get(url)
        article_request = "en/content/articlehtml" in url
        try:
            if article_request:
                _ = WebDriverWait(self.browser, 5).until(
                    EC.presence_of_element_located((By.CLASS_NAME, "imgHolder"))
                )
            else:
                _ = WebDriverWait(self.browser, 30).until(
                    lambda driver: (
                        driver.find_element(By.XPATH, "//*[@class='capsule__action']")
                        or driver.find_element(By.CLASS_NAME, "img-tbl__image")
                    )
                )
        except TimeoutException:
            article_msg = "\n  3. Article contains no figures"
            error_msg = (
                "Selenium request unsuccessful for {}. Either\n"
                "  1. internet connection is unstable / slow\n"
                "  2. HTML structure of articles has changed"
                "{}"
            ).format(url, article_msg if article_request else "")
            self.logger.info(error_msg)
        soup = BeautifulSoup(self.browser.page_source, "lxml")
        return soup

    def get_additional_url_arguments(self, soup):
        # rsc allows unlimited results, so no need for additoinal args
        return [""], [""], [""]

    def is_link_to_open_article(self, tag):
        return self.open

    def get_page_info(self, soup):
        possible_entries = [
            a.strip("\n")
            for a in soup.text.split(" - Showing page 1 of")[0]
            .split("Back to tab navigation")[-1]
            .split(" ")
            if a.strip("\n").isdigit()
        ]
        if len(possible_entries) == 1:
            totalResults = possible_entries[0]
        else:
            totalResults = 0
        totalPages = 1
        page = 1
        return page, totalPages, totalResults

    def turn_page(self, url, pg_num):
        self.get_soup_from_request(url)
        next_page = self.browser.find_element_by_class_name("paging__btn--next")
        self.browser.execute_script(
            "arguments[0].setAttribute('data-pageno',arguments[1])", next_page, pg_num
        )
        next_page.click()
        soup = BeautifulSoup(self.browser.page_source, "lxml")
        return soup

    def get_figure_subtrees(self, soup):
        figure_subtrees = soup.find_all("div", "image_table")
        return figure_subtrees

    def get_figure_url(self, figure_subtree):
        return self.prepend + figure_subtree.find("a", href=True)["href"]

    def find_captions(self, figure):
        return figure.find_all("span", class_="graphic_title")

    def save_figure(self, figure_name, image_url):
        figures_directory = self.results_directory / "figures"
        out_file = figures_directory / figure_name
        urllib.request.urlretrieve(image_url, out_file)


class Wiley(JournalFamily):
    domain = "https://onlinelibrary.wiley.com"
    search_path = "/action/doSearch?"
    page_param = "startPage="
    max_page_size = "pageSize=20"
    term_param = "AllField="
    order_param = "sortBy="
    open_param = "ConceptID=15941"
    journal_param = "SeriesKey="
    date_range_param = "AfterYear="
    pub_type = "PubType=journal"  # Type of publication hosted on Wiley
    # order options
    order_values = {"relevant": "relevancy", "recent": "Earliest", "old": ""}
    # join is for terms in search query
    join = '"+"'
    max_query_results = 2000
    articles_path = "/doi/"
    prepend = "https://onlinelibrary.wiley.com"
<<<<<<< HEAD
    extra_key = " "
=======
    extra_key = ""
>>>>>>> 598f3a56
    articles_path_length = 3

    def get_page_info(self, soup):
        totalResults = soup.find("span", {"class": "result__count"}).text
        totalResults = int(totalResults.replace(",", ""))

        totalPages = math.ceil(float(totalResults / 20)) - 1
        page = 0
        return page, totalPages, totalResults

    def get_additional_url_arguements(self, soup):
        current_year = datetime.now().year
        journal_list = soup.find(id="Published in").parent.next_sibling
        journal_link_tags = journal_list.find_all("a", href=True)
        journal_link_tags_exh = journal_list.find_all("option", value=True)

        journal_codes = [jlt.attrs["href"].split("=")[-1] for jlt in journal_link_tags]

        if self.order == "exhaustive":
            num_years = 100
            orderings = list(self.order_values.values())
            journal_codes = journal_codes + [
                jlte.attrs["value"].split("=")[-1] for jlte in journal_link_tags_exh
            ]

        else:
            num_years = 25
            orderings = [self.order_values[self.order]]
        # the wiley search engine uses 2 different phrases to dilineate
        # start and stop year AfterYear=YYYY&BeforeYear=YYYY
        years = [
            "{}&BeforeYear={}".format(year, year)
            for year in range(current_year - num_years, current_year)
        ]

        years = [["", ""]] + years
        return years, journal_codes, orderings

    def turn_page(self, url, pg_num):
        return (
            url.split("&startPage=")[0]
            + "&startPage="
            + str(pg_num)
            + "&pageSize="
            + str(20)
        )

    def get_license(self, soup):
        open_access = soup.find("div", {"class": {"doi-access"}})
        if open_access and "Open Access" in open_access.text:
            is_open = True
            return (is_open, open_access.text)
        return (False, "unknown")

    def is_link_to_open_article(self, tag):
        # Wiley allows filtering for search. Therefore, if self.open is
        # true, all results will be open.
        return self.open<|MERGE_RESOLUTION|>--- conflicted
+++ resolved
@@ -1,14 +1,3 @@
-<<<<<<< HEAD
-import os
-import ast
-import math
-import time
-import shutil
-import urllib.request
-import bs4
-import requests
-=======
->>>>>>> 598f3a56
 import itertools
 import json
 import logging
@@ -19,16 +8,13 @@
 import shutil
 import time
 import urllib.request
+from abc import ABC, abstractmethod
 from datetime import datetime
 
 import numpy as np
 import requests
 from dateutil.relativedelta import relativedelta
-<<<<<<< HEAD
-from abc import ABC, abstractmethod
-=======
-
->>>>>>> 598f3a56
+
 try:
     from selenium import webdriver
     from selenium.common.exceptions import TimeoutException
@@ -44,135 +30,95 @@
 from .utilities import paths
 
 
-<<<<<<< HEAD
 class JournalFamily(ABC):
     """
     Base class to represent journals and provide scraping methods
     """
-    ## journal attributes -- these must be defined for each journal
-    ## family based on the explanations provided here
+
+    # journal attributes -- these must be defined for each journal
+    # family based on the explanations provided here
     @property
     def domain(self) -> str:
-        """ The domain name of journal family """
+        """The domain name of journal family"""
         return self._domain
 
-    ## the next 6 fields determine the url of journals search page
-    @property
-    def search_path(self) -> str:    
-        """ URL portion from end of TLD to query parameters """
+    # the next 6 fields determine the url of journals search page
+    @property
+    def search_path(self) -> str:
+        """URL portion from end of TLD to query parameters"""
         return self._search_path
 
-    ## params should include trailing '='
-    @property
-    def page_param(self) -> str:       
-        """ URL parameter noting current page number """
+    # params should include trailing '='
+    @property
+    def page_param(self) -> str:
+        """URL parameter noting current page number"""
         return self._page_param
-    
-    @property
-    def max_page_size(self) -> str:  
-        """ URL parameter and value requesting max results per page
-        
+
+    @property
+    def max_page_size(self) -> str:
+        """URL parameter and value requesting max results per page
+
         Used to limit total number of requests.
         """
         return self._max_page_size
-    
-    @property
-    def term_param(self) -> str:       
-        """ URL parameter noting search term """
+
+    @property
+    def term_param(self) -> str:
+        """URL parameter noting search term"""
         return self._term_param
-    
-    @property
-    def order_param(self) -> str:      
-        """ URL parameter noting results order """
+
+    @property
+    def order_param(self) -> str:
+        """URL parameter noting results order"""
         return self._order_param
-    
-    @property
-    def open_param(self) -> str:       
-        """ URL parameter optionally noting open results only """
+
+    @property
+    def open_param(self) -> str:
+        """URL parameter optionally noting open results only"""
         return self._open_param
-    
-    @property
-    def journal_param(self) -> str:    
-        """ URL paremter noting journal to search """
+
+    @property
+    def journal_param(self) -> str:
+        """URL paremter noting journal to search"""
         return self._journal_param
-    
-    @property
-    def date_range_param(self) -> str: 
-        """ URL parameter noting range of dates to search """
+
+    @property
+    def date_range_param(self) -> str:
+        """URL parameter noting range of dates to search"""
         return self._date_range_param
 
     @property
-    def pub_type(self) -> str:       
-        """ URL paramter noting publication type (specific to Wiley) """
+    def pub_type(self) -> str:
+        """URL paramter noting publication type (specific to Wiley)"""
         return self._pub_type
-    
+
     @property
     def order_values(self) -> dict:
-        """ Dictionary with journal parameter values for sorting results 
-        
+        """Dictionary with journal parameter values for sorting results
+
         'relevant' for ordering results in order of relevance
         'recent' for ordering results most recent first
         'old' for ordering results oldest first
         """
         return self._order_values
-    
+
     @property
     def join(self) -> str:
-        """ Separator in URL between multiple search terms """
+        """Separator in URL between multiple search terms"""
         return self._join
 
     @property
     def max_query_results(self) -> int:
-        """ Maximum results journal family will return for single query
+        """Maximum results journal family will return for single query
 
         Certain journals will restrict a given search to ~1000 results
         """
         return self.__max_query_results
 
-    ## used for get_article_delimiters
+    # used for get_article_delimiters
     @property
     def articles_path(self) -> str:
-        """ The journal's url path to articles
-=======
-class JournalFamily:
-    """
-    Base class to represent journals and provide scraping methods
-    """
-
-    # journal attributes -- these must be defined for each journal
-    # family based on the explanations provided here
-    domain = ("The domain name of journal family",)
-    # the next 6 fields determine the url of journals search page
-    search_path = (
-        "The portion of the url that runs from the" " end of the domain to search terms"
-    )
-    # params should include trailing '='
-    page_param = "URL parameter noting current page number"
-    max_page_size = (
-        "URL parameter and value requesting max results per"
-        "page to limit total requests"
-    )
-    term_param = "URL parameter noting search term"
-    order_param = "URL parameter noting results order"
-    open_param = "URL parameter optionally noting open results only"
-    journal_param = "URL paremter noting journal to search"
-    date_range_prarm = "URL parameter noting range of dates to search"
-    pub_type = ""  # URL paramter noting publication type (specific to Wiley)
-    # order options
-    order_values = {
-        "relevant": "URL value meaning to rank relevant results first",
-        "recent": "URL value meaning to rank recent results first",
-        "old": "URL value meaning to rank old results first",
-    }
-    join = "The portion of the url that appears between" "consecutive search terms"
-    max_query_results = "Maximum results journal family will return for " "single query"
-    # used for get_article_delimiters
-    articles_path = (
-        "The journal's url path to articles, where articles"
-        " are located at domain.name/articles_path/article"
-    )
-    articles_path_length = "Number of / separated segments to articles path"
->>>>>>> 598f3a56
+        """The journal's url path to articles
 
         Articles are located at domain.name/articles_path/article
         """
@@ -180,11 +126,11 @@
 
     @property
     def articles_path_length(self) -> int:
-        """ Number of / separated segments to articles path """
+        """Number of / separated segments to articles path"""
         return self._articles_path_length
 
     def __init__(self, search_query):
-        """ creates an instance of a journal family search using a query
+        """creates an instance of a journal family search using a query
 
         Args:
             search_query: a query json (python dictionary)
@@ -213,16 +159,11 @@
             articles_visited = {a.strip() for a in contents}
         self.articles_visited = articles_visited
 
-<<<<<<< HEAD
-    ## Helper Methods for retrieving relevant article URLS
-=======
-    def get_domain_name(self) -> str:
-        """Get url domain name requested journal family.
->>>>>>> 598f3a56
-
-    @abstractmethod
-    def get_page_info(self, soup: bs4.BeautifulSoup) -> tuple:
-        """ Retrieve details on total results from search query
+    # Helper Methods for retrieving relevant article URLS
+
+    @abstractmethod
+    def get_page_info(self, soup: BeautifulSoup) -> tuple:
+        """Retrieve details on total results from search query
 
         Args:
             soup: a search results page
@@ -232,27 +173,21 @@
         pass
 
     @abstractmethod
-    def turn_page(self, url: str, page_number: int) -> bs4.BeautifulSoup:
-        """ Return page_number page of search results
+    def turn_page(self, url: str, page_number: int) -> BeautifulSoup:
+        """Return page_number page of search results
 
         Args:
             url: the url to a search results page
             page_number: page number to search on
         Returns:
-<<<<<<< HEAD
             soup of next page
-        """ 
+        """
         new_url = url + "&" + self.page_param + str(page_number)
-=======
-            A url.
-        """
-        new_url = url + "&" + self.page_param + str(pg_num)
->>>>>>> 598f3a56
         return self.get_soup_from_request(new_url)
 
     @abstractmethod
-    def get_additional_url_arguments(self, soup: bs4.BeautifulSoup) -> tuple:
-        """ Get lists of additional search url parameters
+    def get_additional_url_arguments(self, soup: BeautifulSoup) -> tuple:
+        """Get lists of additional search url parameters
 
         Args:
             soup: initial search result for search term
@@ -265,13 +200,118 @@
         """
         pass
 
-    ## Helper Methods for retrieving figures from articles
-
-<<<<<<< HEAD
-    @abstractmethod
-    def get_license(self, soup: bs4.BeautifulSoup) -> tuple:
-        """ Checks the article license and whether it is open access
-=======
+    # Helper Methods for retrieving figures from articles
+
+    @abstractmethod
+    def get_license(self, soup: BeautifulSoup) -> tuple:
+        """Checks the article license and whether it is open access
+
+        Args:
+            soup: representation of page html
+        Returns:
+            is_open (a bool): True if article is open
+            license (a string): Requried text of article license
+        """
+        return (False, "unknown")
+
+    @abstractmethod
+    def is_link_to_open_article(self, tag: BeautifulSoup) -> bool:
+        """Checks if link is to an open access article
+
+        Args:
+            tag (bs4.tag): A tag containing an href attribute that
+                links to an article
+        Returns:
+            True if the article is confirmed open_access
+        """
+        return False
+
+    @abstractmethod
+    def get_figure_subtrees(self, soup: BeautifulSoup) -> list:
+        """Retrieves list of bs4 parse subtrees containing figure elements
+
+        Args:
+            soup: A beautifulsoup parse tree
+        Returns:
+            A list of all figures in the article as BeaustifulSoup objects
+        """
+        figure_list = [
+            a for a in soup.find_all("figure") if str(a).find(self.extra_key) > -1
+        ]
+        return figure_list
+
+    @abstractmethod
+    def get_soup_from_request(self, url: str) -> BeautifulSoup:
+        """Get a BeautifulSoup parse tree (lxml parser) from a url request
+
+        Args:
+            url: A requested url
+        Returns:
+            A BeautifulSoup parse tree.
+        """
+        headers = {
+            "Accept": (
+                "text/html,application/xhtml+xml,application/xml;"
+                "q=0.9,image/webp,*/*;q=0.8"
+            ),
+            "Accept-Language": "en-US,en;q=0.5",
+            "Upgrade-Insecure-Requests": "1",
+            "User-Agent": (
+                "Mozilla/5.0 (X11; Ubuntu; Linux x86_64; rv:82.0)"
+                " Gecko/20100101 Firefox/82.0"
+            ),
+        }
+        wait_time = float(random.randint(0, 50))
+        time.sleep(wait_time / float(10))
+        with requests.Session() as session:
+            r = session.get(url, headers=headers)
+        soup = BeautifulSoup(r.text, "lxml")
+        return soup
+
+    @abstractmethod
+    def find_captions(self, figure_subtree: BeautifulSoup):
+        """
+        Returns all captions associated with a given figure
+
+        Args:
+            figure_subtree: an bs4 parse tree
+        Returns:
+            all captions for given figure
+        """
+        return figure_subtree.find_all("p")
+
+    @abstractmethod
+    def save_figure(self, figure_name: str, image_url: str):
+        """
+        Saves figure at img_url to local machine
+
+        Args:
+            figure_name: name of figure
+            img_url: url to image
+        """
+        figures_directory = self.results_directory / "figures"
+        response = requests.get(image_url, stream=True)
+        figure_path = figures_directory / figure_name
+        with open(figure_path, "wb") as out_file:
+            shutil.copyfileobj(response.raw, out_file)
+        del response
+
+    @abstractmethod
+    def get_figure_url(self, figure_subtree: BeautifulSoup) -> str:
+        """Returns url of figure from figure's html subtree
+
+        Args:
+            figure_subtree (bs4): subtree containing an article figure
+        Returns:
+            url (str)
+        """
+        image_tag = figure_subtree.find("img")
+        image_url = image_tag.get("src")
+        return self.prepend + image_url
+
+    def get_search_query_urls(self) -> list:
+        """Create list of search query urls based on input query
+
         Returns:
             A list of urls (as strings)
         """
@@ -292,13 +332,12 @@
             search_url = self.domain + self.search_path + self.pub_type + url_parameters
             if self.open:
                 search_url += "&" + self.open_param + "&"
-            soup = self.get_soup_from_request(search_url, fast_load=True)
+            soup = self.get_soup_from_request(search_url)
             years, journal_codes, orderings = self.get_additional_url_arguments(soup)
             search_url_args = []
 
             for year_value in years:
                 year_param = self.date_range_param + year_value
-
                 for journal_value in journal_codes:
                     for order_value in orderings:
                         args = "&".join(
@@ -313,44 +352,11 @@
             search_urls += search_term_urls
         return search_urls
 
-    def get_license(self, soup):
-        """Checks the article license and whether it is open access
->>>>>>> 598f3a56
-
-        Args:
-            soup: representation of page html
-        Returns:
-            is_open (a bool): True if article is open
-            license (a string): Requried text of article license
-        """
-        return (False, "unknown")
-
-<<<<<<< HEAD
-    @abstractmethod
-    def is_link_to_open_article(self, tag: bs4.BeautifulSoup) -> bool:
-        """ Checks if link is to an open access article
-=======
-    def is_link_to_open_article(self, tag):
-        """Checks if link is to an open access article
->>>>>>> 598f3a56
-
-        Args:
-            tag (bs4.tag): A tag containing an href attribute that
-                links to an article
-        Returns:
-            True if the article is confirmed open_access
-        """
-        return False
-
-<<<<<<< HEAD
-    @abstractmethod
-    def get_figure_subtrees(self, soup: bs4.BeautifulSoup) -> list:
-        """ Retrieves list of bs4 parse subtrees containing figure elements
-=======
-    def get_articles_from_search_url(self, search_url):
+    def get_articles_from_search_url(self, search_url: str) -> list:
+        """Generates a list of articles from a single search query"""
         max_scraped = self.search_query["maximum_scraped"]
         self.logger.info("GET request: {}".format(search_url))
-        soup = self.get_soup_from_request(search_url, fast_load=True)
+        soup = self.get_soup_from_request(search_url)
         start_page, stop_page, total_articles = self.get_page_info(soup)
         article_paths = set()
         for page_number in range(start_page, stop_page + 1):
@@ -379,12 +385,7 @@
         return article_paths
 
     def get_article_extensions(self) -> list:
-        """
-        Create a list of article url extensions from search_query
-
-        Returns:
-            A list of article url extensions from search.
-        """
+        """Retrieves a list of article url paths from search_query"""
         # This returns urls based on the combinations of desired search terms.
         search_query_urls = self.get_search_query_urls()
         article_paths = set()
@@ -395,187 +396,8 @@
                 break
         return list(article_paths)
 
-    def get_figure_subtrees(self, soup):
-        """
-        Retrieves list of bs4 parse subtrees containing figure elements
->>>>>>> 598f3a56
-
-        Args:
-            soup: A beautifulsoup parse tree
-        Returns:
-            A list of all figures in the article as BeaustifulSoup objects
-        """
-        figure_list = [
-            a for a in soup.find_all("figure") if str(a).find(self.extra_key) > -1
-        ]
-        return figure_list
-
-    @abstractmethod
-    def get_soup_from_request(self, url: str) -> bs4.BeautifulSoup:
-        """ Get a BeautifulSoup parse tree (lxml parser) from a url request
-
-        Args:
-            url: A requested url
-        Returns:
-            A BeautifulSoup parse tree.
-        """
-        headers = {
-            "Accept": (
-                "text/html,application/xhtml+xml,application/xml;"
-                "q=0.9,image/webp,*/*;q=0.8"
-            ),
-            "Accept-Language": "en-US,en;q=0.5",
-            "Upgrade-Insecure-Requests": "1",
-            "User-Agent": (
-                "Mozilla/5.0 (X11; Ubuntu; Linux x86_64; rv:82.0)"
-                " Gecko/20100101 Firefox/82.0"
-            ),
-        }
-        wait_time = float(random.randint(0, 50))
-        time.sleep(wait_time / float(10))
-        with requests.Session() as session:
-            r = session.get(url, headers=headers)
-<<<<<<< HEAD
-        soup = BeautifulSoup(r.text, 'lxml')
-=======
-        # with open('exsclaim/' + url.split("/")[-1], "w+") as f:
-        #     f.write(r.text)
-        soup = BeautifulSoup(r.text, "lxml")
->>>>>>> 598f3a56
-        return soup
-
-    @abstractmethod
-    def find_captions(self, figure_subtree: bs4.BeautifulSoup):
-        """
-        Returns all captions associated with a given figure
-
-        Args:
-            figure_subtree: an bs4 parse tree
-        Returns:
-            all captions for given figure
-        """
-        return figure_subtree.find_all("p")
-
-    @abstractmethod
-    def save_figure(self, figure_name: str, image_url: str):
-        """
-        Saves figure at img_url to local machine
-
-        Args:
-            figure_name: name of figure
-            img_url: url to image
-        """
-        figures_directory = self.results_directory / "figures"
-        response = requests.get(image_url, stream=True)
-        figure_path = figures_directory / figure_name
-        with open(figure_path, "wb") as out_file:
-            shutil.copyfileobj(response.raw, out_file)
-        del response
-
-<<<<<<< HEAD
-    @abstractmethod
-    def get_figure_url(self, figure_subtree: bs4.BeautifulSoup) -> str:
-        """ Returns url of figure from figure's html subtree
-        
-=======
-    def get_figure_url(self, figure_subtree):
-        """Returns url of figure from figure's html subtree
-
->>>>>>> 598f3a56
-        Args:
-            figure_subtree (bs4): subtree containing an article figure
-        Returns:
-            url (str)
-        """
-        image_tag = figure_subtree.find("img")
-        image_url = image_tag.get("src")
-        return self.prepend + image_url
-
-    def get_search_query_urls(self) -> list:
-        """ Create list of search query urls based on input query
-
-        Returns:
-            A list of urls (as strings)
-        """
-        search_query = self.search_query
-        ## creates a list of search terms
-        search_list = ([[search_query['query'][key]['term']] + 
-                       search_query['query'][key].get('synonyms', []) 
-                       for key in search_query['query']])
-        search_product = list(itertools.product(*search_list))
-
-        search_urls = []
-        for term in search_product:
-            url_parameters = "&".join(
-                [self.term_param + self.join.join(term),
-                 self.max_page_size]
-            )
-            search_url = self.domain + self.search_path + self.pub_type + url_parameters
-            if self.open:
-                search_url += "&" + self.open_param + "&"
-            soup = self.get_soup_from_request(search_url)
-            years, journal_codes, orderings = self.get_additional_url_arguments(soup)
-            search_url_args = []
-
-            for year_value in years:
-                year_param = self.date_range_param + year_value
-                for journal_value in journal_codes:
-                    for order_value in orderings:
-                        args = "&".join(
-                            [
-                                year_param,
-                                self.journal_param + journal_value,
-                                self.order_param + order_value
-                            ]
-                        )
-                        search_url_args.append(args)
-            search_term_urls = [search_url + url_args for url_args in search_url_args]
-            search_urls += search_term_urls
-        return search_urls
-
-    def get_articles_from_search_url(self, search_url: str) -> list:
-        """ Generates a list of articles from a single search query """
-        max_scraped = self.search_query["maximum_scraped"]
-        self.logger.info("GET request: {}".format(search_url))
-        soup = self.get_soup_from_request(search_url)
-        start_page, stop_page, total_articles = self.get_page_info(soup)
-        article_paths = set()
-        for page_number in range(start_page, stop_page+1):
-            for tag in soup.find_all('a', href=True):
-                url = tag.attrs['href']
-                self.logger.debug("Candidate Article: {}".format(url))
-                if (self.articles_path not in url
-                      or url.count("/") != self.articles_path_length):
-                    # The url does not point to an article
-                    continue
-                if (url.split("/")[-1] in self.articles_visited
-                      or (self.open and not self.is_link_to_open_article(tag))):
-                    # It is an article but we are not interested
-                    continue
-                self.logger.debug("Candidate Article: PASS")
-                article_paths.add(url)
-                if len(article_paths) >= max_scraped:
-                    return article_paths
-            # Get next page at end of loop since page 1 is obtained from
-            # search_url
-            soup = self.turn_page(search_url, page_number+1)
-
-        return article_paths
-
-    def get_article_extensions(self) -> list:
-        """ Retrieves a list of article url paths from search_query """
-        # This returns urls based on the combinations of desired search terms.
-        search_query_urls = self.get_search_query_urls()
-        article_paths = set()
-        for search_url in search_query_urls:
-            new_article_paths = self.get_articles_from_search_url(search_url)
-            article_paths.update(new_article_paths)
-            if len(article_paths) >= self.search_query["maximum_scraped"]:
-                break
-        return list(article_paths)
-
     def get_article_figures(self, url: str) -> dict:
-        """ Get all figures from an article
+        """Get all figures from an article
 
         Args:
             url: A url to a journal article
@@ -605,24 +427,12 @@
             if len(captions) == 0:
                 continue
 
-<<<<<<< HEAD
-=======
-            # initialize the figure's json
-            article_name = url.split("/")[-1].split("?")[0]
-            figure_json = {
-                "title": soup.find("title").get_text(),
-                "article_url": url,
-                "article_name": article_name,
-            }
-
->>>>>>> 598f3a56
             # get figure caption
             figure_caption = ""
             for caption in captions:
                 figure_caption += caption.get_text()
 
             image_url = self.get_figure_url(figure_subtree)
-<<<<<<< HEAD
             # image_url = self.prepend + image_url.replace('_hi-res','')
             if ":" not in image_url:
                 image_url = "https:" + image_url
@@ -633,9 +443,9 @@
             )
             # initialize the figure's json
             figure_json = {
-                "title": soup.find('title').get_text(), 
-                "article_url" : url,
-                "article_name" : article_name,
+                "title": soup.find("title").get_text(),
+                "article_url": url,
+                "article_name": article_name,
                 "image_url": image_url,
                 "figure_name": figure_name,
                 "license": license,
@@ -645,45 +455,14 @@
                 "figure_path": str(figure_path),
                 "master_images": [],
                 "unassigned": {
-                    'master_images': [],
-                    'dependent_images': [],
-                    'inset_images': [],
-                    'subfigure_labels': [],
-                    'scale_bar_labels':[],
-                    'scale_bar_lines': [],
-                    'captions': []
-                }
-=======
-
-            # image_url = self.prepend + image_url.replace('_hi-res','')
-            if ":" not in image_url:
-                image_url = "https:" + image_url
-            figure_name = (
-                article_name + "_fig" + str(figure_number) + ".jpg"
-            )  # " +  image_url.split('.')[-1]
-
-            # save image info
-            figure_json["figure_name"] = figure_name
-            figure_json["image_url"] = image_url
-            figure_json["license"] = license
-            figure_json["open"] = is_open
-
-            # save figure as image
-            self.save_figure(figure_name, image_url)
-            figure_path = (
-                pathlib.Path(self.search_query["name"]) / "figures" / figure_name
-            )
-            figure_json["figure_path"] = str(figure_path)
-            figure_json["master_images"] = []
-            figure_json["unassigned"] = {
-                "master_images": [],
-                "dependent_images": [],
-                "inset_images": [],
-                "subfigure_labels": [],
-                "scale_bar_labels": [],
-                "scale_bar_lines": [],
-                "captions": [],
->>>>>>> 598f3a56
+                    "master_images": [],
+                    "dependent_images": [],
+                    "inset_images": [],
+                    "subfigure_labels": [],
+                    "scale_bar_labels": [],
+                    "scale_bar_lines": [],
+                    "captions": [],
+                },
             }
             # add all results
             article_json[figure_name] = figure_json
@@ -693,7 +472,7 @@
         return article_json
 
 
-# ############## JOURNAL FAMILY SPECIFIC INFORMATION ################
+# ############# JOURNAL FAMILY SPECIFIC INFORMATION ################
 # To add a new journal family, create a new subclass of
 # JournalFamily. Fill out the methods and attributes according to
 # their descriptions in the JournalFamily class. Then add the an
@@ -772,18 +551,6 @@
 
 
 class Nature(JournalFamily):
-<<<<<<< HEAD
-    domain =                "https://www.nature.com"
-    search_path =           "/search?"
-    page_param =            "page="
-    max_page_size =         "" # not available for nature
-    term_param =            "q="
-    order_param =           "order="
-    open_param =            ""
-    date_range_param =      "date_range="
-    journal_param =         "journal="
-    pub_type =              ""
-=======
     domain = "https://www.nature.com"
     search_path = "/search?"
     page_param = "page="
@@ -793,7 +560,7 @@
     open_param = ""
     date_range_param = "date_range="
     journal_param = "journal="
->>>>>>> 598f3a56
+    pub_type = ""
     # order options
     order_values = {"relevant": "relevance", "old": "date_asc", "recent": "date_desc"}
     # codes for journals most relevant to materials science
@@ -820,24 +587,23 @@
     extra_key = " "
     max_query_results = 1000
 
-    def find_captions(self, figure_subtree: bs4.BeautifulSoup):
+    def find_captions(self, figure_subtree: BeautifulSoup):
         return super().find_captions(figure_subtree)
 
-    def get_figure_subtrees(self, soup: bs4.BeautifulSoup) -> list:
+    def get_figure_subtrees(self, soup: BeautifulSoup) -> list:
         return super().get_figure_subtrees(soup)
-    
-    def get_figure_url(self, figure_subtree: bs4.BeautifulSoup) -> str:
+
+    def get_figure_url(self, figure_subtree: BeautifulSoup) -> str:
         return super().get_figure_url(figure_subtree)
 
-    def get_soup_from_request(self, url: str) -> bs4.BeautifulSoup:
+    def get_soup_from_request(self, url: str) -> BeautifulSoup:
         return super().get_soup_from_request(url)
 
     def save_figure(self, figure_name: str, image_url: str):
         return super().save_figure(figure_name, image_url)
 
-    def turn_page(self, url: str, page_number: int) -> bs4.BeautifulSoup:
+    def turn_page(self, url: str, page_number: int) -> BeautifulSoup:
         return super().turn_page(url, page_number)
-
 
     def get_page_info(self, soup):
         # Finds total results, page number, and total pages in article html
@@ -970,7 +736,7 @@
             ChromeDriverManager().install(), chrome_options=chromeOptions
         )
 
-    def get_soup_from_request(self, url: str) -> bs4.BeautifulSoup:
+    def get_soup_from_request(self, url: str) -> BeautifulSoup:
         url.replace(" ", "+")
         self.browser.get(url)
         article_request = "en/content/articlehtml" in url
@@ -1065,11 +831,7 @@
     max_query_results = 2000
     articles_path = "/doi/"
     prepend = "https://onlinelibrary.wiley.com"
-<<<<<<< HEAD
     extra_key = " "
-=======
-    extra_key = ""
->>>>>>> 598f3a56
     articles_path_length = 3
 
     def get_page_info(self, soup):
