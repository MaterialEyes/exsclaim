--- conflicted
+++ resolved
@@ -128,14 +128,9 @@
             pg_num: page number to search on (-1 = starts at index origin for journal)
         Returns:
             A url.
-<<<<<<< HEAD
-        """
-        raise NotImplementedError()
-=======
         """ 
         new_url = url + "&" + self.page_param + str(pg_num)
         return self.get_soup_from_request(new_url)
->>>>>>> 0f881540
 
     def get_additional_url_arguments(self, soup):
         """
@@ -161,13 +156,8 @@
         """
         search_query = self.search_query
         ## creates a list of search terms
-<<<<<<< HEAD
-        search_list = ([[search_query['query'][key]['term']] +
-                       search_query['query'][key]['synonyms']
-=======
         search_list = ([[search_query['query'][key]['term']] + 
                        search_query['query'][key].get('synonyms', []) 
->>>>>>> 0f881540
                        for key in search_query['query']])
         search_product = list(itertools.product(*search_list))
 
@@ -372,13 +362,8 @@
                 continue
 
             # initialize the figure's json
-<<<<<<< HEAD
-            article_name = url.split("/")[-1]
-            figure_json = {"title": soup.find('title').get_text(),
-=======
             article_name = url.split("/")[-1].split("?")[0]
             figure_json = {"title": soup.find('title').get_text(), 
->>>>>>> 0f881540
                            "article_url" : url,
                            "article_name" : article_name}
 
