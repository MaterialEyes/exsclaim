--- conflicted
+++ resolved
@@ -14,12 +14,8 @@
 
 from collections import defaultdict
 
-<<<<<<< HEAD
-import utils
+from . import utils
 import pathlib
-=======
-from . import utils
->>>>>>> 273ebc35
 
 
 class CocoEvaluator(object):
